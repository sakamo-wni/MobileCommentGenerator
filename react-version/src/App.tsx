--- conflicted
+++ resolved
@@ -1,11 +1,7 @@
-<<<<<<< HEAD
 import React, { useCallback, useMemo } from 'react';
-import { Cloud, Sparkles, Sun, Moon } from 'lucide-react';
-=======
-import React, { useState } from 'react';
 import { Cloud, Clock, Sparkles, MapPin } from 'lucide-react';
->>>>>>> 5cfa27a7
 import type { Location, GeneratedComment, BatchResult } from '@mobile-comment-generator/shared';
+import { BATCH_CONFIG } from '@mobile-comment-generator/shared';
 import { LocationSelection } from './components/LocationSelection';
 import { GenerateSettings } from './components/GenerateSettings';
 import { GeneratedCommentDisplay } from './components/GeneratedComment';
@@ -18,24 +14,10 @@
 import { AlertBox } from './components/AlertBox';
 import { useApi } from './hooks/useApi';
 import { useTheme } from './hooks/useTheme';
-<<<<<<< HEAD
 import { useAppStore } from './stores/useAppStore';
-import { REGIONS } from './constants/regions';
-import { BATCH_CONFIG } from '../../src/config/constants';
-
-// Constants for batch mode
-const WARN_BATCH_LOCATIONS = 20;
-=======
-import { useBatchGeneration } from './hooks/useBatchGeneration';
-import { useUIState } from './hooks/useUIState';
-import { REGIONS, getLocationInfo } from './constants/regions';
-import { BATCH_CONFIG } from '@mobile-comment-generator/shared';
-
->>>>>>> 5cfa27a7
-
+import { getLocationInfo } from './constants/regions';
 
 function App() {
-<<<<<<< HEAD
   // Get state from Zustand store
   const selectedLocation = useAppStore((state) => state.selectedLocation);
   const selectedLocations = useAppStore((state) => state.selectedLocations);
@@ -55,28 +37,15 @@
   const setGeneratedComment = useAppStore((state) => state.setGeneratedComment);
   const setBatchResults = useAppStore((state) => state.setBatchResults);
   const toggleLocationExpanded = useAppStore((state) => state.toggleLocationExpanded);
-  
-  // Memoized toggle location expanded callback
-  const handleToggleLocationExpanded = useCallback((location: string) => {
-    toggleLocationExpanded(location);
-  }, [toggleLocationExpanded]);
   const setRegeneratingState = useAppStore((state) => state.setRegeneratingState);
   const setIsRegeneratingSingle = useAppStore((state) => state.setIsRegeneratingSingle);
   const clearResults = useAppStore((state) => state.clearResults);
-=======
-  const [selectedLocation, setSelectedLocation] = useState<Location | null>(null);
-  const [selectedLocations, setSelectedLocations] = useState<string[]>([]);
-  const [llmProvider, setLlmProvider] = useState<'openai' | 'gemini' | 'anthropic'>('gemini');
-  const [isBatchMode, setIsBatchMode] = useState(false);
-  const [generatedComment, setGeneratedComment] = useState<GeneratedComment | null>(null);
-  const [isRegeneratingSingle, setIsRegeneratingSingle] = useState(false);
->>>>>>> 5cfa27a7
-
+
+  // Hooks
   const { generateComment, loading, error, clearError } = useApi();
   const { theme, toggleTheme } = useTheme();
-  const { batchResults, regeneratingStates, handleBatchGenerate, handleRegenerateBatch, setBatchResults } = useBatchGeneration({ generateComment, llmProvider });
-  const { expandedLocations, toggleLocationExpanded, handleCopyComment, clearExpandedLocations } = useUIState();
-
+
+  // Handle single generation
   const handleGenerateComment = useCallback(async () => {
     if (isBatchMode) {
       if (selectedLocations.length === 0) return;
@@ -85,17 +54,40 @@
     }
 
     clearError();
-<<<<<<< HEAD
     clearResults();
-=======
-    setGeneratedComment(null);
-    setBatchResults([]);
-    clearExpandedLocations();
->>>>>>> 5cfa27a7
 
     try {
       if (isBatchMode) {
-        await handleBatchGenerate(selectedLocations);
+        // Batch generation
+        const results: BatchResult[] = [];
+        for (const locationName of selectedLocations) {
+          try {
+            const locationInfo = getLocationInfo(locationName);
+            const locationObj: Location = {
+              id: locationName,
+              name: locationName,
+              prefecture: locationInfo.prefecture,
+              region: locationInfo.region
+            };
+
+            const result = await generateComment(locationObj, { llmProvider });
+            results.push({
+              success: true,
+              location: locationName,
+              comment: result.comment,
+              metadata: result.metadata,
+              weather: result.weather,
+              adviceComment: result.adviceComment
+            });
+          } catch (error) {
+            results.push({
+              success: false,
+              location: locationName,
+              error: error instanceof Error ? error.message : 'コメント生成に失敗しました'
+            });
+          }
+        }
+        setBatchResults(results);
       } else {
         // Single location generation
         const result = await generateComment(selectedLocation as Location, {
@@ -106,17 +98,15 @@
     } catch (err) {
       console.error('Failed to generate comment:', err);
     }
-  }, [isBatchMode, selectedLocations, selectedLocation, clearError, clearResults, setBatchResults, generateComment, llmProvider, setGeneratedComment]);
-
-<<<<<<< HEAD
+  }, [isBatchMode, selectedLocations, selectedLocation, clearError, clearResults, generateComment, llmProvider, setGeneratedComment, setBatchResults]);
+
+  // Handle copy comment
   const handleCopyComment = useCallback((text: string) => {
     navigator.clipboard?.writeText(text);
     console.log('Copied:', text);
   }, []);
 
-=======
->>>>>>> 5cfa27a7
-
+  // Handle regenerate single
   const handleRegenerateSingle = useCallback(async () => {
     if (!selectedLocation) return;
 
@@ -136,7 +126,7 @@
     }
   }, [selectedLocation, setIsRegeneratingSingle, clearError, generateComment, llmProvider, setGeneratedComment]);
 
-<<<<<<< HEAD
+  // Handle regenerate batch
   const handleRegenerateBatch = useCallback(async (locationName: string) => {
     setRegeneratingState(locationName, true);
 
@@ -184,8 +174,6 @@
       setRegeneratingState(locationName, false);
     }
   }, [setRegeneratingState, generateComment, llmProvider, setBatchResults]);
-=======
->>>>>>> 5cfa27a7
 
   const currentTime = useMemo(() => new Date().toLocaleString('ja-JP', {
     year: 'numeric',
@@ -197,39 +185,12 @@
 
   return (
     <div className="min-h-screen bg-gray-50 dark:bg-gray-900">
-<<<<<<< HEAD
-      {/* ヘッダー */}
-      <header className="bg-white dark:bg-gray-800 shadow">
-        <div className="max-w-7xl mx-auto px-4 sm:px-6 lg:px-8">
-          <div className="flex items-center justify-between h-16">
-            <div className="flex items-center">
-              <Sun className="w-8 h-8 text-yellow-500 mr-3" />
-              <h1 className="text-xl font-bold text-gray-900 dark:text-white">天気コメント生成システム</h1>
-            </div>
-            <div className="flex items-center space-x-4">
-              <span className="inline-flex items-center px-2.5 py-0.5 rounded-full text-xs font-medium bg-blue-100 text-blue-800 dark:bg-blue-900 dark:text-blue-200">
-                React版 v1.0.0
-              </span>
-              <button
-                type="button"
-                onClick={toggleTheme}
-                className="p-2 rounded-md border border-transparent hover:bg-gray-100 dark:hover:bg-gray-700 transition-colors"
-                aria-label="Toggle theme"
-              >
-                {theme === 'dark' ? <Sun className="w-5 h-5" /> : <Moon className="w-5 h-5" />}
-              </button>
-            </div>
-          </div>
-        </div>
-      </header>
-=======
       {/* Header component */}
       <Header 
         version="v1.0.0"
         theme={theme}
         onToggleTheme={toggleTheme}
       />
->>>>>>> 5cfa27a7
 
       {/* メインコンテンツ */}
       <main className="max-w-7xl mx-auto py-6 sm:px-6 lg:px-8">
@@ -237,52 +198,6 @@
           <div className="grid grid-cols-1 lg:grid-cols-3 gap-6">
             {/* 左パネル: 設定 */}
             <div className="lg:col-span-1">
-<<<<<<< HEAD
-              <div className="bg-white dark:bg-gray-800 shadow-sm rounded-lg border border-gray-200 dark:border-gray-700">
-                <div className="px-6 py-4 border-b border-gray-200 dark:border-gray-700">
-                  <div className="flex items-center">
-                    <Cloud className="w-5 h-5 mr-2 text-gray-600 dark:text-gray-400" />
-                    <h2 className="text-lg font-semibold text-gray-900 dark:text-white">設定</h2>
-                  </div>
-                </div>
-                <div className="p-6">
-                  <GenerateSettings
-                    llmProvider={llmProvider}
-                    onLlmProviderChange={setLlmProvider}
-                    isBatchMode={isBatchMode}
-                    onBatchModeChange={setIsBatchMode}
-                  />
-                </div>
-              </div>
-
-              <div className="mt-6 bg-white dark:bg-gray-800 shadow-sm rounded-lg border border-gray-200 dark:border-gray-700">
-                <div className="p-6">
-                  <LocationSelection
-                    selectedLocation={selectedLocation}
-                    selectedLocations={selectedLocations}
-                    onLocationChange={setSelectedLocation}
-                    onLocationsChange={setSelectedLocations}
-                    isBatchMode={isBatchMode}
-                  />
-                </div>
-              </div>
-
-              {/* Batch mode warnings */}
-              {isBatchMode && selectedLocations.length >= WARN_BATCH_LOCATIONS && (
-                <div className="mt-6 bg-yellow-50 dark:bg-yellow-900/30 border border-yellow-200 dark:border-yellow-700 rounded-lg p-4">
-                  <div className="flex items-start">
-                    <svg className="w-5 h-5 mr-2 mt-0.5 text-yellow-600 dark:text-yellow-400" fill="none" stroke="currentColor" viewBox="0 0 24 24">
-                      <title>Warning</title>
-                      <path strokeLinecap="round" strokeLinejoin="round" strokeWidth={2} d="M12 9v2m0 4h.01m-6.938 4h13.856c1.54 0 2.502-1.667 1.732-3L12.732 4c-.77-1.667-2.308-1.667-3.08 0L3.34 16c-.77 1.333.192 3 1.732 3z" />
-                    </svg>
-                    <div>
-                      <div className="text-sm font-medium text-yellow-800 dark:text-yellow-200">
-                        大量の地点が選択されています ({selectedLocations.length}地点)
-                      </div>
-                      <div className="text-xs text-yellow-700 dark:text-yellow-300 mt-1">
-                        処理に時間がかかる可能性があります。
-                      </div>
-=======
               {/* Settings Card */}
               <Card
                 title="設定"
@@ -312,6 +227,7 @@
                 <AlertBox
                   type="warning"
                   title="大量の地点が選択されています"
+                  className="mt-6"
                 >
                   <div>
                     <div className="text-sm font-medium">
@@ -319,54 +235,15 @@
                     </div>
                     <div className="text-xs mt-1">
                       処理に時間がかかる可能性があります。
->>>>>>> 5cfa27a7
                     </div>
                   </div>
                 </AlertBox>
               )}
 
               {/* 生成時刻表示 */}
-<<<<<<< HEAD
-              <div className="mt-6 bg-blue-50 dark:bg-blue-900/30 border border-blue-200 dark:border-blue-700 rounded-lg p-4">
-                <div className="flex items-center text-blue-700 dark:text-blue-300">
-                  <svg className="w-4 h-4 mr-2" fill="none" stroke="currentColor" viewBox="0 0 24 24">
-                    <title>Clock</title>
-                    <path strokeLinecap="round" strokeLinejoin="round" strokeWidth={2} d="M12 8v4l3 3m6-3a9 9 0 11-18 0 9 9 0 0118 0z" />
-                  </svg>
-                  <span className="text-sm font-medium">生成時刻: {currentTime}</span>
-                </div>
-              </div>
-
-              {/* 生成ボタン */}
-              <div className="mt-6">
-                <button
-                  type="button"
-                  onClick={handleGenerateComment}
-                  disabled={useMemo(() => 
-                    ((isBatchMode && selectedLocations.length === 0) ||
-                    (!isBatchMode && !selectedLocation)) ||
-                    loading
-                  , [isBatchMode, selectedLocations.length, selectedLocation, loading])}
-                  className="w-full flex items-center justify-center space-x-2 bg-blue-600 text-white py-3 px-6 rounded-lg font-medium hover:bg-blue-700 disabled:bg-gray-400 disabled:cursor-not-allowed transition-colors"
-                >
-                  {loading ? (
-                    <>
-                      <div className="w-5 h-5 border-2 border-white border-t-transparent rounded-full animate-spin" />
-                      <span>生成中...</span>
-                    </>
-                  ) : (
-                    <>
-                      <Sparkles className="w-5 h-5" />
-                      <span>{isBatchMode ? '一括コメント生成' : '🌦️ コメント生成'}</span>
-                    </>
-                  )}
-                </button>
-              </div>
-
-              {/* エラー表示 */}
-=======
               <AlertBox
                 type="info"
+                className="mt-6"
               >
                 <div className="flex items-center">
                   <Clock className="w-4 h-4 mr-2" />
@@ -385,13 +262,14 @@
                 loading={loading}
                 isBatchMode={isBatchMode}
                 selectedCount={isBatchMode ? selectedLocations.length : 0}
+                className="mt-6"
               />
 
               {/* Error display */}
->>>>>>> 5cfa27a7
               {error && (
                 <AlertBox
                   type="error"
+                  className="mt-6"
                 >
                   <p className="text-sm">{error}</p>
                 </AlertBox>
@@ -415,12 +293,12 @@
                   </div>
 
                   <div className="space-y-4">
-                    {batchResults.map((result, index) => (
+                    {batchResults.map((result) => (
                       <BatchResultItem
                         key={result.location}
                         result={result}
                         isExpanded={expandedLocations.has(result.location)}
-                        onToggleExpanded={() => handleToggleLocationExpanded(result.location)}
+                        onToggleExpanded={() => toggleLocationExpanded(result.location)}
                         onRegenerate={() => handleRegenerateBatch(result.location)}
                         isRegenerating={regeneratingStates[result.location] || false}
                       />
