<<<<<<< HEAD
import React, { useCallback, useMemo } from 'react';
import { Cloud, Sparkles, Sun, Moon, ChevronDown, ChevronUp, Copy, CheckCircle } from 'lucide-react';
=======
import React, { useState } from 'react';
import { Cloud, Sparkles, Sun, Moon } from 'lucide-react';
>>>>>>> 176b8fe8
import type { Location, GeneratedComment, BatchResult } from '@mobile-comment-generator/shared';
import { LocationSelection } from './components/LocationSelection';
import { GenerateSettings } from './components/GenerateSettings';
import { GeneratedCommentDisplay } from './components/GeneratedComment';
import { WeatherDataDisplay } from './components/WeatherData';
import { BatchResultItem } from './components/BatchResultItem';
import { useApi } from './hooks/useApi';
import { useTheme } from './hooks/useTheme';
import { useAppStore } from './stores/useAppStore';
import { REGIONS } from './constants/regions';
import { BATCH_CONFIG } from '../../src/config/constants';

// Constants for batch mode
const WARN_BATCH_LOCATIONS = 20;

// Helper function to find location info from regions data
function getLocationInfo(locationName: string): { prefecture: string; region: string } {
  for (const [regionName, prefectures] of Object.entries(REGIONS)) {
    for (const [prefName, locations] of Object.entries(prefectures)) {
      if (locations.includes(locationName)) {
        return { prefecture: prefName, region: regionName };
      }
    }
  }
  // Fallback values if not found
  return { prefecture: '不明', region: '不明' };
}

function App() {
  // Get state from Zustand store
  const selectedLocation = useAppStore((state) => state.selectedLocation);
  const selectedLocations = useAppStore((state) => state.selectedLocations);
  const llmProvider = useAppStore((state) => state.llmProvider);
  const isBatchMode = useAppStore((state) => state.isBatchMode);
  const generatedComment = useAppStore((state) => state.generatedComment);
  const batchResults = useAppStore((state) => state.batchResults);
  const expandedLocations = useAppStore((state) => state.expandedLocations);
  const regeneratingStates = useAppStore((state) => state.regeneratingStates);
  const isRegeneratingSingle = useAppStore((state) => state.isRegeneratingSingle);

  // Get actions from Zustand store
  const setSelectedLocation = useAppStore((state) => state.setSelectedLocation);
  const setSelectedLocations = useAppStore((state) => state.setSelectedLocations);
  const setLlmProvider = useAppStore((state) => state.setLlmProvider);
  const setIsBatchMode = useAppStore((state) => state.setIsBatchMode);
  const setGeneratedComment = useAppStore((state) => state.setGeneratedComment);
  const setBatchResults = useAppStore((state) => state.setBatchResults);
  const toggleLocationExpanded = useAppStore((state) => state.toggleLocationExpanded);
  
  // Memoized toggle location expanded callback
  const handleToggleLocationExpanded = useCallback((location: string) => {
    toggleLocationExpanded(location);
  }, [toggleLocationExpanded]);
  const setRegeneratingState = useAppStore((state) => state.setRegeneratingState);
  const setIsRegeneratingSingle = useAppStore((state) => state.setIsRegeneratingSingle);
  const clearResults = useAppStore((state) => state.clearResults);

  const { generateComment, loading, error, clearError } = useApi();
  const { theme, toggleTheme } = useTheme();

  const handleGenerateComment = useCallback(async () => {
    if (isBatchMode) {
      if (selectedLocations.length === 0) return;
    } else {
      if (!selectedLocation) return;
    }

    clearError();
    clearResults();

    try {
      if (isBatchMode) {
        // Batch generation with improved parallel processing
        // Clear previous results before starting new batch
        setBatchResults([]);
        
        // Initialize results array with placeholders to maintain order
        const placeholderResults: BatchResult[] = selectedLocations.map((location: string) => ({
          location,
          success: false,
          loading: true,
          comment: null,
          metadata: null,
          error: null
        }));
        setBatchResults(placeholderResults);

        // Process all locations with controlled concurrency
        // This limits the number of simultaneous requests to prevent overwhelming the server
        // and provides incremental updates to the UI every CONCURRENT_LIMIT locations
        for (let i = 0; i < selectedLocations.length; i += BATCH_CONFIG.CONCURRENT_LIMIT) {
          const chunk = selectedLocations.slice(i, i + BATCH_CONFIG.CONCURRENT_LIMIT);
          const chunkIndices = chunk.map((_, idx) => i + idx);
          
          const chunkPromises = chunk.map(async (locationName: string, chunkIdx: number) => {
            const globalIdx = i + chunkIdx;
            try {
              const locationInfo = getLocationInfo(locationName);
              const locationObj: Location = {
                id: locationName,
                name: locationName,
                prefecture: locationInfo.prefecture,
                region: locationInfo.region
              };

              const result = await generateComment(locationObj, {
                llmProvider,
              });

              // Update state immediately for progressive display
              const successResult = {
                success: true,
                location: locationName,
                comment: result.comment,
                metadata: result.metadata,
                weather: result.weather,
                adviceComment: result.adviceComment,
                loading: false
              };
              
              setBatchResults(prev => {
                const newResults = [...prev];
                newResults[globalIdx] = successResult;
                return newResults;
              });

              return successResult;
            } catch (error) {
              const errorResult = {
                success: false,
                location: locationName,
                error: error instanceof Error ? error.message : 'コメント生成に失敗しました',
                loading: false
              };
              
              // Update state immediately with error
              setBatchResults(prev => {
                const newResults = [...prev];
                newResults[globalIdx] = errorResult;
                return newResults;
              });
              
              return errorResult;
            }
          });

          // Wait for all requests in the chunk to complete before processing next chunk
          // Results are updated immediately within each promise for progressive display
          await Promise.allSettled(chunkPromises);
        }
      } else {
        // Single location generation
        const result = await generateComment(selectedLocation!, {
          llmProvider,
        });
        setGeneratedComment(result);
      }
    } catch (err) {
      console.error('Failed to generate comment:', err);
    }
  }, [isBatchMode, selectedLocations, selectedLocation, clearError, clearResults, setBatchResults, generateComment, llmProvider, setGeneratedComment]);

  const handleCopyComment = useCallback((text: string) => {
    navigator.clipboard?.writeText(text);
    console.log('Copied:', text);
  }, []);


  const handleRegenerateSingle = useCallback(async () => {
    if (!selectedLocation) return;

    setIsRegeneratingSingle(true);
    clearError();

    try {
      const result = await generateComment(selectedLocation, {
        llmProvider,
        excludePrevious: true,
      });
      setGeneratedComment(result);
    } catch (err) {
      console.error('Failed to regenerate comment:', err);
    } finally {
      setIsRegeneratingSingle(false);
    }
  }, [selectedLocation, setIsRegeneratingSingle, clearError, generateComment, llmProvider, setGeneratedComment]);

  const handleRegenerateBatch = useCallback(async (locationName: string) => {
    setRegeneratingState(locationName, true);

    try {
      const locationInfo = getLocationInfo(locationName);
      const locationObj: Location = {
        id: locationName,
        name: locationName,
        prefecture: locationInfo.prefecture,
        region: locationInfo.region
      };

      const result = await generateComment(locationObj, {
        llmProvider,
        excludePrevious: true,
      });

      const newResult: BatchResult = {
        success: true,
        location: locationName,
        comment: result.comment,
        metadata: result.metadata,
        weather: result.weather,
        adviceComment: result.adviceComment
      };

      setBatchResults(prev =>
        prev.map(item =>
          item.location === locationName ? newResult : item
        )
      );
    } catch (error) {
      const errorResult: BatchResult = {
        success: false,
        location: locationName,
        error: error instanceof Error ? error.message : 'コメント再生成に失敗しました'
      };

      setBatchResults(prev =>
        prev.map(item =>
          item.location === locationName ? errorResult : item
        )
      );
    } finally {
      setRegeneratingState(locationName, false);
    }
  }, [setRegeneratingState, generateComment, llmProvider, setBatchResults]);

  const currentTime = useMemo(() => new Date().toLocaleString('ja-JP', {
    year: 'numeric',
    month: '2-digit',
    day: '2-digit',
    hour: '2-digit',
    minute: '2-digit'
  }), []);

  return (
    <div className="min-h-screen bg-gray-50 dark:bg-gray-900">
      {/* ヘッダー */}
      <header className="bg-white dark:bg-gray-800 shadow">
        <div className="max-w-7xl mx-auto px-4 sm:px-6 lg:px-8">
          <div className="flex items-center justify-between h-16">
            <div className="flex items-center">
              <Sun className="w-8 h-8 text-yellow-500 mr-3" />
              <h1 className="text-xl font-bold text-gray-900 dark:text-white">天気コメント生成システム</h1>
            </div>
            <div className="flex items-center space-x-4">
              <span className="inline-flex items-center px-2.5 py-0.5 rounded-full text-xs font-medium bg-blue-100 text-blue-800 dark:bg-blue-900 dark:text-blue-200">
                React版 v1.0.0
              </span>
              <button
                onClick={toggleTheme}
                className="p-2 rounded-md border border-transparent hover:bg-gray-100 dark:hover:bg-gray-700 transition-colors"
                aria-label="Toggle theme"
              >
                {theme === 'dark' ? <Sun className="w-5 h-5" /> : <Moon className="w-5 h-5" />}
              </button>
            </div>
          </div>
        </div>
      </header>

      {/* メインコンテンツ */}
      <main className="max-w-7xl mx-auto py-6 sm:px-6 lg:px-8">
        <div className="px-4 py-6 sm:px-0">
          <div className="grid grid-cols-1 lg:grid-cols-3 gap-6">
            {/* 左パネル: 設定 */}
            <div className="lg:col-span-1">
              <div className="bg-white dark:bg-gray-800 shadow-sm rounded-lg border border-gray-200 dark:border-gray-700">
                <div className="px-6 py-4 border-b border-gray-200 dark:border-gray-700">
                  <div className="flex items-center">
                    <Cloud className="w-5 h-5 mr-2 text-gray-600 dark:text-gray-400" />
                    <h2 className="text-lg font-semibold text-gray-900 dark:text-white">設定</h2>
                  </div>
                </div>
                <div className="p-6">
                  <GenerateSettings
                    llmProvider={llmProvider}
                    onLlmProviderChange={setLlmProvider}
                    isBatchMode={isBatchMode}
                    onBatchModeChange={setIsBatchMode}
                  />
                </div>
              </div>

              <div className="mt-6 bg-white dark:bg-gray-800 shadow-sm rounded-lg border border-gray-200 dark:border-gray-700">
                <div className="p-6">
                  <LocationSelection
                    selectedLocation={selectedLocation}
                    selectedLocations={selectedLocations}
                    onLocationChange={setSelectedLocation}
                    onLocationsChange={setSelectedLocations}
                    isBatchMode={isBatchMode}
                  />
                </div>
              </div>

              {/* Batch mode warnings */}
              {isBatchMode && selectedLocations.length >= WARN_BATCH_LOCATIONS && (
                <div className="mt-6 bg-yellow-50 dark:bg-yellow-900/30 border border-yellow-200 dark:border-yellow-700 rounded-lg p-4">
                  <div className="flex items-start">
                    <svg className="w-5 h-5 mr-2 mt-0.5 text-yellow-600 dark:text-yellow-400" fill="none" stroke="currentColor" viewBox="0 0 24 24">
                      <path strokeLinecap="round" strokeLinejoin="round" strokeWidth={2} d="M12 9v2m0 4h.01m-6.938 4h13.856c1.54 0 2.502-1.667 1.732-3L12.732 4c-.77-1.667-2.308-1.667-3.08 0L3.34 16c-.77 1.333.192 3 1.732 3z" />
                    </svg>
                    <div>
                      <div className="text-sm font-medium text-yellow-800 dark:text-yellow-200">
                        大量の地点が選択されています ({selectedLocations.length}地点)
                      </div>
                      <div className="text-xs text-yellow-700 dark:text-yellow-300 mt-1">
                        処理に時間がかかる可能性があります。
                      </div>
                    </div>
                  </div>
                </div>
              )}

              {/* 生成時刻表示 */}
              <div className="mt-6 bg-blue-50 dark:bg-blue-900/30 border border-blue-200 dark:border-blue-700 rounded-lg p-4">
                <div className="flex items-center text-blue-700 dark:text-blue-300">
                  <svg className="w-4 h-4 mr-2" fill="none" stroke="currentColor" viewBox="0 0 24 24">
                    <path strokeLinecap="round" strokeLinejoin="round" strokeWidth={2} d="M12 8v4l3 3m6-3a9 9 0 11-18 0 9 9 0 0118 0z" />
                  </svg>
                  <span className="text-sm font-medium">生成時刻: {currentTime}</span>
                </div>
              </div>

              {/* 生成ボタン */}
              <div className="mt-6">
                <button
                  type="button"
                  onClick={handleGenerateComment}
                  disabled={useMemo(() => 
                    ((isBatchMode && selectedLocations.length === 0) ||
                    (!isBatchMode && !selectedLocation)) ||
                    loading
                  , [isBatchMode, selectedLocations.length, selectedLocation, loading])}
                  className="w-full flex items-center justify-center space-x-2 bg-blue-600 text-white py-3 px-6 rounded-lg font-medium hover:bg-blue-700 disabled:bg-gray-400 disabled:cursor-not-allowed transition-colors"
                >
                  {loading ? (
                    <>
                      <div className="w-5 h-5 border-2 border-white border-t-transparent rounded-full animate-spin" />
                      <span>生成中...</span>
                    </>
                  ) : (
                    <>
                      <Sparkles className="w-5 h-5" />
                      <span>{isBatchMode ? '一括コメント生成' : '🌦️ コメント生成'}</span>
                    </>
                  )}
                </button>
              </div>

              {/* エラー表示 */}
              {error && (
                <div className="mt-4 bg-red-50 dark:bg-red-900/30 border border-red-200 dark:border-red-700 rounded-lg p-4">
                  <p className="text-red-800 dark:text-red-200 text-sm">{error}</p>
                </div>
              )}
            </div>

            {/* 右パネル: 結果表示 */}
            <div className="lg:col-span-2 space-y-6">
              {/* 一括生成結果 */}
              {isBatchMode && batchResults.length > 0 && (
                <div className="bg-white dark:bg-gray-800 shadow-sm rounded-lg border border-gray-200 dark:border-gray-700 p-6">
                  <div className="flex items-center mb-4">
                    <Sparkles className="w-5 h-5 mr-2 text-gray-600 dark:text-gray-400" />
                    <h2 className="text-lg font-semibold text-gray-900 dark:text-white">一括生成結果</h2>
                  </div>
                  <div className="text-sm text-gray-600 dark:text-gray-400 mb-4">
                    {useMemo(() => {
                      const successCount = batchResults.filter(r => r.success).length;
                      return `成功: ${successCount}件 / 全体: ${batchResults.length}件`;
                    }, [batchResults])}
                  </div>

                  <div className="space-y-4">
                    {batchResults.map((result, index) => (
                      <BatchResultItem
                        key={result.location}
                        result={result}
                        isExpanded={expandedLocations.has(result.location)}
                        onToggleExpanded={useCallback(() => handleToggleLocationExpanded(result.location), [handleToggleLocationExpanded, result.location])}
                        onRegenerate={useCallback(() => handleRegenerateBatch(result.location), [handleRegenerateBatch, result.location])}
                        isRegenerating={regeneratingStates[result.location] || false}
                      />
                    ))}
                  </div>
                </div>
              )}

              {/* 単一生成結果 */}
              {!isBatchMode && (
                <div className="bg-white dark:bg-gray-800 shadow-sm rounded-lg border border-gray-200 dark:border-gray-700 p-6">
                  <GeneratedCommentDisplay
                    comment={generatedComment}
                    onCopy={handleCopyComment}
                    onRegenerate={generatedComment ? handleRegenerateSingle : undefined}
                    isRegenerating={isRegeneratingSingle}
                  />
                </div>
              )}

              {/* 天気データ */}
              {!isBatchMode && generatedComment?.weather && (
                <div className="bg-white dark:bg-gray-800 shadow-sm rounded-lg border border-gray-200 dark:border-gray-700 p-6">
                  <WeatherDataDisplay
                    weather={generatedComment.weather}
                    metadata={generatedComment.metadata}
                  />
                </div>
              )}

              {/* 初期状態 */}
              {!loading && !generatedComment && batchResults.length === 0 && (
                <div className="bg-white dark:bg-gray-800 shadow-sm rounded-lg border border-gray-200 dark:border-gray-700 p-6">
                  <div className="text-center py-12">
                    <Sparkles className="w-16 h-16 text-gray-300 mx-auto mb-4" />
                    <div className="text-lg font-medium text-gray-900 dark:text-white">コメント生成の準備完了</div>
                    <div className="text-sm text-gray-500 dark:text-gray-400 mt-2">
                      左側のパネルから{isBatchMode ? '地点（複数選択可）' : '地点'}とプロバイダーを選択して、「{isBatchMode ? '一括' : ''}コメント生成」ボタンをクリックしてください
                    </div>

                    {/* Sample Comments */}
                    <div className="mt-8 p-4 bg-gray-50 dark:bg-gray-700 rounded-lg text-left">
                      <div className="text-sm font-medium text-gray-700 dark:text-gray-300 mb-4">サンプルコメント:</div>
                      <div className="space-y-2 text-sm text-gray-600 dark:text-gray-400">
                        <div><strong>晴れの日:</strong> 爽やかな朝ですね</div>
                        <div><strong>雨の日:</strong> 傘をお忘れなく</div>
                        <div><strong>曇りの日:</strong> 過ごしやすい一日です</div>
                        <div><strong>雪の日:</strong> 足元にお気をつけて</div>
                      </div>
                    </div>
                  </div>
                </div>
              )}
            </div>
          </div>
        </div>
      </main>

    </div>
  );
}

export default App<|MERGE_RESOLUTION|>--- conflicted
+++ resolved
@@ -1,10 +1,5 @@
-<<<<<<< HEAD
 import React, { useCallback, useMemo } from 'react';
-import { Cloud, Sparkles, Sun, Moon, ChevronDown, ChevronUp, Copy, CheckCircle } from 'lucide-react';
-=======
-import React, { useState } from 'react';
 import { Cloud, Sparkles, Sun, Moon } from 'lucide-react';
->>>>>>> 176b8fe8
 import type { Location, GeneratedComment, BatchResult } from '@mobile-comment-generator/shared';
 import { LocationSelection } from './components/LocationSelection';
 import { GenerateSettings } from './components/GenerateSettings';
@@ -157,7 +152,7 @@
         }
       } else {
         // Single location generation
-        const result = await generateComment(selectedLocation!, {
+        const result = await generateComment(selectedLocation as Location, {
           llmProvider,
         });
         setGeneratedComment(result);
@@ -263,6 +258,7 @@
                 React版 v1.0.0
               </span>
               <button
+                type="button"
                 onClick={toggleTheme}
                 className="p-2 rounded-md border border-transparent hover:bg-gray-100 dark:hover:bg-gray-700 transition-colors"
                 aria-label="Toggle theme"
@@ -314,6 +310,7 @@
                 <div className="mt-6 bg-yellow-50 dark:bg-yellow-900/30 border border-yellow-200 dark:border-yellow-700 rounded-lg p-4">
                   <div className="flex items-start">
                     <svg className="w-5 h-5 mr-2 mt-0.5 text-yellow-600 dark:text-yellow-400" fill="none" stroke="currentColor" viewBox="0 0 24 24">
+                      <title>Warning</title>
                       <path strokeLinecap="round" strokeLinejoin="round" strokeWidth={2} d="M12 9v2m0 4h.01m-6.938 4h13.856c1.54 0 2.502-1.667 1.732-3L12.732 4c-.77-1.667-2.308-1.667-3.08 0L3.34 16c-.77 1.333.192 3 1.732 3z" />
                     </svg>
                     <div>
@@ -332,6 +329,7 @@
               <div className="mt-6 bg-blue-50 dark:bg-blue-900/30 border border-blue-200 dark:border-blue-700 rounded-lg p-4">
                 <div className="flex items-center text-blue-700 dark:text-blue-300">
                   <svg className="w-4 h-4 mr-2" fill="none" stroke="currentColor" viewBox="0 0 24 24">
+                    <title>Clock</title>
                     <path strokeLinecap="round" strokeLinejoin="round" strokeWidth={2} d="M12 8v4l3 3m6-3a9 9 0 11-18 0 9 9 0 0118 0z" />
                   </svg>
                   <span className="text-sm font-medium">生成時刻: {currentTime}</span>
@@ -394,8 +392,8 @@
                         key={result.location}
                         result={result}
                         isExpanded={expandedLocations.has(result.location)}
-                        onToggleExpanded={useCallback(() => handleToggleLocationExpanded(result.location), [handleToggleLocationExpanded, result.location])}
-                        onRegenerate={useCallback(() => handleRegenerateBatch(result.location), [handleRegenerateBatch, result.location])}
+                        onToggleExpanded={() => handleToggleLocationExpanded(result.location)}
+                        onRegenerate={() => handleRegenerateBatch(result.location)}
                         isRegenerating={regeneratingStates[result.location] || false}
                       />
                     ))}
