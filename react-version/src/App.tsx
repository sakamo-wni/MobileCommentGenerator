--- conflicted
+++ resolved
@@ -1,9 +1,5 @@
 import React, { useState } from 'react';
-<<<<<<< HEAD
 import { Cloud, Clock, Sparkles, MapPin } from 'lucide-react';
-=======
-import { Cloud, Sparkles, Sun, Moon } from 'lucide-react';
->>>>>>> 176b8fe8
 import type { Location, GeneratedComment, BatchResult } from '@mobile-comment-generator/shared';
 import { LocationSelection } from './components/LocationSelection';
 import { GenerateSettings } from './components/GenerateSettings';
@@ -56,7 +52,7 @@
         await handleBatchGenerate(selectedLocations);
       } else {
         // Single location generation
-        const result = await generateComment(selectedLocation!, {
+        const result = await generateComment(selectedLocation as Location, {
           llmProvider,
         });
         setGeneratedComment(result);
@@ -201,7 +197,7 @@
                   <div className="space-y-4">
                     {batchResults.map((result, index) => (
                       <BatchResultItem
-                        key={index}
+                        key={result.location}
                         result={result}
                         isExpanded={expandedLocations.has(result.location)}
                         onToggleExpanded={() => toggleLocationExpanded(result.location)}
