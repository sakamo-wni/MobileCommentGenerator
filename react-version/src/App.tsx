--- conflicted
+++ resolved
@@ -9,21 +9,7 @@
 import { useApi } from './hooks/useApi';
 import { useTheme } from './hooks/useTheme';
 import { REGIONS } from './constants/regions';
-<<<<<<< HEAD
-
-interface BatchResult {
-  success: boolean;
-  location: string;
-  comment?: string;
-  error?: string;
-  metadata?: Record<string, unknown>;
-  loading?: boolean;
-  weather?: Record<string, unknown>;
-  adviceComment?: string;
-}
-=======
 import { BATCH_CONFIG } from '../../src/config/constants';
->>>>>>> d3a18cdb
 
 interface RegeneratingState {
   [location: string]: boolean;
@@ -74,9 +60,8 @@
     try {
       if (isBatchMode) {
         // Batch generation with improved parallel processing
-<<<<<<< HEAD
-        const CONCURRENT_LIMIT = 3;
-        setBatchResults([]); // Clear previous results
+        // Clear previous results before starting new batch
+        setBatchResults([]);
         
         // Initialize results array with placeholders to maintain order
         const placeholderResults: BatchResult[] = selectedLocations.map((location: string) => ({
@@ -90,19 +75,11 @@
         setBatchResults(placeholderResults);
 
         // Process all locations with controlled concurrency
-        for (let i = 0; i < selectedLocations.length; i += CONCURRENT_LIMIT) {
-          const chunk = selectedLocations.slice(i, i + CONCURRENT_LIMIT);
-          const chunkIndices = chunk.map((_, idx) => i + idx);
-=======
-        // Clear previous results before starting new batch
-        setBatchResults([]);
-
-        // Process all locations with controlled concurrency
         // This limits the number of simultaneous requests to prevent overwhelming the server
         // and provides incremental updates to the UI every CONCURRENT_LIMIT locations
         for (let i = 0; i < selectedLocations.length; i += BATCH_CONFIG.CONCURRENT_LIMIT) {
           const chunk = selectedLocations.slice(i, i + BATCH_CONFIG.CONCURRENT_LIMIT);
->>>>>>> d3a18cdb
+          const chunkIndices = chunk.map((_, idx) => i + idx);
           
           const chunkPromises = chunk.map(async (locationName: string, chunkIdx: number) => {
             const globalIdx = i + chunkIdx;
@@ -156,27 +133,9 @@
             }
           });
 
-<<<<<<< HEAD
           // Wait for all requests in the chunk to complete before processing next chunk
+          // Results are updated immediately within each promise for progressive display
           await Promise.allSettled(chunkPromises);
-=======
-          // Use Promise.allSettled for better error handling
-          const chunkResults = await Promise.allSettled(chunkPromises);
-          const processedResults = chunkResults.map(result => 
-            result.status === 'fulfilled' 
-              ? result.value 
-              : {
-                  success: false,
-                  location: 'unknown',
-                  error: 'Promise rejected'
-                }
-          );
-          
-          // Update results incrementally (3 locations at a time)
-          // This provides immediate feedback to users as results come in
-          // rather than waiting for all locations to complete
-          setBatchResults(prevResults => [...prevResults, ...processedResults]);
->>>>>>> d3a18cdb
         }
       } else {
         // Single location generation
