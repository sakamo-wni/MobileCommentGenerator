import React, { useState, useCallback } from 'react';
<<<<<<< HEAD
import { 
  CheckCircle, 
  ChevronDown, 
  ChevronUp, 
  Copy, 
  Clock, 
  Info, 
  Thermometer, 
  Wind, 
  Droplets,
  Calendar,
  TrendingUp,
  CloudRain,
  Sun
} from 'lucide-react';
=======
import { CheckCircle, ChevronDown, ChevronUp, Copy, Clock, Info, RotateCcw } from 'lucide-react';
>>>>>>> e58bbab8
import type { WeatherMetadata } from '@mobile-comment-generator/shared';
import { COPY_FEEDBACK_DURATION } from '@mobile-comment-generator/shared';
import { WeatherDataDisplay } from './WeatherData';
import { WeatherTimeline } from './WeatherTimeline';

interface BatchResultItemProps {
  result: {
    success: boolean;
    location: string;
    comment?: string;
    error?: string;
    metadata?: WeatherMetadata;
    weather?: any;
    adviceComment?: string;
  };
  isExpanded: boolean;
  onToggleExpanded: () => void;
  onRegenerate?: () => void;
  isRegenerating?: boolean;
}

const formatDateTime = (dateString: string | undefined) => {
  if (!dateString) return '不明';
  try {
    const date = new Date(dateString.replace('Z', '+00:00'));
    return date.toLocaleString('ja-JP', {
      year: 'numeric',
      month: '2-digit',
      day: '2-digit',
      hour: '2-digit',
      minute: '2-digit'
    });
  } catch (error) {
    return dateString;
  }
};

export const BatchResultItem: React.FC<BatchResultItemProps> = ({
  result,
  isExpanded,
  onToggleExpanded,
  onRegenerate,
  isRegenerating = false,
}) => {
  const [copiedText, setCopiedText] = useState<string | null>(null);
  
  const handleCopyWithFeedback = useCallback(async (text: string, type: string) => {
    try {
      await navigator.clipboard.writeText(text);
      setCopiedText(type);
      setTimeout(() => setCopiedText(null), COPY_FEEDBACK_DURATION);
    } catch (err) {
      console.error('Failed to copy text:', err);
    }
  }, []);
  
  if (!result.success) {
    return (
      <div className="relative overflow-hidden bg-gradient-to-br from-red-50 to-red-100 dark:from-red-900/20 dark:to-red-800/20 border border-red-200 dark:border-red-700 rounded-xl shadow-lg transition-all duration-300 hover:shadow-xl">
        <div className="absolute top-0 left-0 w-full h-1 bg-gradient-to-r from-red-500 to-red-600"></div>
        <div className="p-6">
          <div className="flex items-center space-x-3 mb-2">
            <div className="flex-shrink-0 w-8 h-8 bg-red-100 dark:bg-red-800 rounded-full flex items-center justify-center">
              <svg className="w-4 h-4 text-red-600 dark:text-red-300" fill="none" stroke="currentColor" viewBox="0 0 24 24">
                <path strokeLinecap="round" strokeLinejoin="round" strokeWidth={2} d="M12 9v2m0 4h.01m-6.938 4h13.856c1.54 0 2.502-1.667 1.732-2.5L13.732 4c-.77-.833-1.964-.833-2.732 0L3.082 16.5c-.77.833.192 2.5 1.732 2.5z" />
              </svg>
            </div>
            <div>
              <h3 className="font-bold text-red-800 dark:text-red-200">{result.location}</h3>
              <p className="text-sm text-red-600 dark:text-red-300">生成失敗</p>
            </div>
          </div>
          <p className="text-red-700 dark:text-red-300 text-sm bg-red-100/50 dark:bg-red-800/30 rounded-lg p-3">
            {result.error}
          </p>
        </div>
      </div>
    );
  }
  
  return (
    <div className="relative overflow-hidden bg-gradient-to-br from-white to-green-50/30 dark:from-gray-800 dark:to-green-900/10 border border-green-200 dark:border-gray-700 rounded-xl shadow-lg transition-all duration-300 hover:shadow-xl hover:scale-[1.02]">
      {/* Success indicator stripe */}
      <div className="absolute top-0 left-0 w-full h-1 bg-gradient-to-r from-green-500 via-emerald-500 to-teal-500"></div>
      
      <div className="p-6">
        {/* Header */}
        <div className="flex items-center justify-between mb-4">
          <div className="flex items-center space-x-3">
            <div className="flex-shrink-0 w-10 h-10 bg-gradient-to-br from-green-400 to-emerald-500 rounded-full flex items-center justify-center shadow-lg">
              <CheckCircle className="w-5 h-5 text-white" />
            </div>
<<<<<<< HEAD
            <div>
              <h3 className="font-bold text-gray-900 dark:text-white text-lg">{result.location}</h3>
              <p className="text-sm text-green-600 dark:text-green-400 font-medium">✨ 生成完了</p>
            </div>
          </div>
          <button
            onClick={onToggleExpanded}
            className="group flex items-center space-x-2 px-4 py-2 bg-gradient-to-r from-blue-500 to-indigo-500 hover:from-blue-600 hover:to-indigo-600 text-white rounded-lg shadow-md transition-all duration-200 hover:shadow-lg hover:scale-105"
          >
            <span className="font-medium">詳細情報</span>
            {isExpanded ? 
              <ChevronUp className="w-4 h-4 transition-transform duration-200 group-hover:scale-110" /> : 
              <ChevronDown className="w-4 h-4 transition-transform duration-200 group-hover:scale-110" />
            }
          </button>
        </div>
        
        {/* Comments */}
        <div className="space-y-4">
          {/* Main Comment */}
          <div className="relative overflow-hidden bg-gradient-to-br from-emerald-50 to-green-100 dark:from-emerald-900/20 dark:to-green-900/20 border border-emerald-200 dark:border-emerald-700 rounded-xl p-4 shadow-sm">
            <div className="flex items-start justify-between mb-3">
              <div className="flex items-center space-x-2">
                <Sun className="w-4 h-4 text-emerald-600 dark:text-emerald-400" />
                <span className="text-sm font-semibold text-emerald-800 dark:text-emerald-300">天気コメント</span>
              </div>
              <button
                onClick={() => result.comment && handleCopyWithFeedback(result.comment, 'main')}
                className={`flex items-center space-x-1 px-3 py-1 rounded-lg text-xs font-medium transition-all duration-200 transform hover:scale-105 ${
                  copiedText === 'main'
                    ? 'bg-green-200 text-green-800 shadow-md'
                    : 'bg-white/80 dark:bg-gray-700 text-gray-600 dark:text-gray-300 hover:bg-white dark:hover:bg-gray-600 shadow-sm hover:shadow-md'
                }`}
              >
                {copiedText === 'main' ? (
                  <>
                    <CheckCircle className="w-3 h-3" />
                    <span>コピー済み</span>
                  </>
                ) : (
                  <>
                    <Copy className="w-3 h-3" />
                    <span>コピー</span>
                  </>
                )}
              </button>
            </div>
            <p className="text-emerald-900 dark:text-emerald-100 leading-relaxed">
              {result.comment}
            </p>
=======
            <div className="flex items-center space-x-2">
              {onRegenerate && (
                <button
                  onClick={onRegenerate}
                  disabled={isRegenerating}
                  className={`flex items-center space-x-1 px-2 py-1 rounded text-xs transition-colors ${
                    isRegenerating
                      ? 'bg-gray-200 text-gray-500 cursor-not-allowed'
                      : 'bg-orange-100 dark:bg-orange-900/30 text-orange-700 dark:text-orange-300 hover:bg-orange-200 dark:hover:bg-orange-800/50'
                  }`}
                >
                  <RotateCcw className={`w-3 h-3 ${isRegenerating ? 'animate-spin' : ''}`} />
                  <span>{isRegenerating ? '再生成中...' : '再生成'}</span>
                </button>
              )}
              <button
                onClick={onToggleExpanded}
                className="flex items-center space-x-1 text-sm text-blue-600 hover:text-blue-800 transition-colors"
              >
                <span>詳細情報</span>
                {isExpanded ? <ChevronUp className="w-4 h-4" /> : <ChevronDown className="w-4 h-4" />}
              </button>
            </div>
>>>>>>> e58bbab8
          </div>
          
          {/* Advice Comment */}
          {result.adviceComment && (
            <div className="relative overflow-hidden bg-gradient-to-br from-blue-50 to-indigo-100 dark:from-blue-900/20 dark:to-indigo-900/20 border border-blue-200 dark:border-blue-700 rounded-xl p-4 shadow-sm">
              <div className="flex items-start justify-between mb-3">
                <div className="flex items-center space-x-2">
                  <Info className="w-4 h-4 text-blue-600 dark:text-blue-400" />
                  <span className="text-sm font-semibold text-blue-800 dark:text-blue-300">アドバイスコメント</span>
                </div>
                <button
                  onClick={() => result.adviceComment && handleCopyWithFeedback(result.adviceComment, 'advice')}
                  className={`flex items-center space-x-1 px-3 py-1 rounded-lg text-xs font-medium transition-all duration-200 transform hover:scale-105 ${
                    copiedText === 'advice'
                      ? 'bg-green-200 text-green-800 shadow-md'
                      : 'bg-white/80 dark:bg-gray-700 text-blue-600 dark:text-blue-300 hover:bg-white dark:hover:bg-gray-600 shadow-sm hover:shadow-md'
                  }`}
                >
                  {copiedText === 'advice' ? (
                    <>
                      <CheckCircle className="w-3 h-3" />
                      <span>コピー済み</span>
                    </>
                  ) : (
                    <>
                      <Copy className="w-3 h-3" />
                      <span>コピー</span>
                    </>
                  )}
                </button>
              </div>
              <p className="text-blue-900 dark:text-blue-100 leading-relaxed">
                {result.adviceComment}
              </p>
            </div>
          )}
        </div>
      </div>
      
      {/* Expanded Details */}
      {isExpanded && (
        <div className="border-t border-gray-200 dark:border-gray-700 bg-gradient-to-br from-gray-50 to-white dark:from-gray-800 dark:to-gray-900">
          {result.metadata ? (
            <div className="p-6 space-y-6">
              {/* Quick Stats Cards */}
              <div className="grid grid-cols-2 md:grid-cols-4 gap-4">
                {result.metadata.temperature !== undefined && (
                  <div className="bg-gradient-to-br from-red-50 to-orange-50 dark:from-red-900/20 dark:to-orange-900/20 border border-red-200 dark:border-red-700 rounded-xl p-4 text-center shadow-sm hover:shadow-md transition-shadow">
                    <Thermometer className="w-6 h-6 text-red-500 mx-auto mb-2" />
                    <p className="text-xs font-medium text-red-700 dark:text-red-300 mb-1">気温</p>
                    <p className="text-xl font-bold text-red-800 dark:text-red-200">{result.metadata.temperature}°C</p>
                  </div>
                )}
                {result.metadata.weather_condition && (
                  <div className="bg-gradient-to-br from-sky-50 to-blue-50 dark:from-sky-900/20 dark:to-blue-900/20 border border-sky-200 dark:border-sky-700 rounded-xl p-4 text-center shadow-sm hover:shadow-md transition-shadow">
                    <Sun className="w-6 h-6 text-sky-500 mx-auto mb-2" />
                    <p className="text-xs font-medium text-sky-700 dark:text-sky-300 mb-1">天気</p>
                    <p className="text-sm font-bold text-sky-800 dark:text-sky-200">{result.metadata.weather_condition}</p>
                  </div>
                )}
                {result.metadata.wind_speed !== undefined && (
                  <div className="bg-gradient-to-br from-emerald-50 to-green-50 dark:from-emerald-900/20 dark:to-green-900/20 border border-emerald-200 dark:border-emerald-700 rounded-xl p-4 text-center shadow-sm hover:shadow-md transition-shadow">
                    <Wind className="w-6 h-6 text-emerald-500 mx-auto mb-2" />
                    <p className="text-xs font-medium text-emerald-700 dark:text-emerald-300 mb-1">風速</p>
                    <p className="text-xl font-bold text-emerald-800 dark:text-emerald-200">{result.metadata.wind_speed}m/s</p>
                  </div>
                )}
                {result.metadata.humidity !== undefined && (
                  <div className="bg-gradient-to-br from-cyan-50 to-teal-50 dark:from-cyan-900/20 dark:to-teal-900/20 border border-cyan-200 dark:border-cyan-700 rounded-xl p-4 text-center shadow-sm hover:shadow-md transition-shadow">
                    <Droplets className="w-6 h-6 text-cyan-500 mx-auto mb-2" />
                    <p className="text-xs font-medium text-cyan-700 dark:text-cyan-300 mb-1">湿度</p>
                    <p className="text-xl font-bold text-cyan-800 dark:text-cyan-200">{result.metadata.humidity}%</p>
                  </div>
                )}
              </div>
              
              {/* Forecast Base Time */}
              {result.metadata.weather_forecast_time && (
                <div className="bg-gradient-to-br from-indigo-50 via-blue-50 to-purple-50 dark:from-indigo-900/20 dark:via-blue-900/20 dark:to-purple-900/20 border border-indigo-200 dark:border-indigo-700 rounded-xl p-6 shadow-sm">
                  <div className="flex items-center space-x-3 mb-4">
                    <div className="flex-shrink-0 w-10 h-10 bg-gradient-to-br from-indigo-400 to-purple-500 rounded-full flex items-center justify-center shadow-lg">
                      <Clock className="w-5 h-5 text-white" />
                    </div>
                    <div>
                      <h4 className="text-lg font-bold text-indigo-800 dark:text-indigo-200">予報基準時刻</h4>
                      <p className="text-sm text-indigo-600 dark:text-indigo-400">コメント生成の基準となった時刻</p>
                    </div>
                  </div>
                  <div className="bg-white/60 dark:bg-gray-800/60 rounded-lg p-4 backdrop-blur-sm">
                    <p className="text-lg font-mono font-bold text-indigo-800 dark:text-indigo-200 mb-2">
                      {formatDateTime(result.metadata.weather_forecast_time)}
                    </p>
                    <p className="text-sm text-indigo-600 dark:text-indigo-400">
                      この時刻を中心とした前後24時間の天気変化を分析してコメントを生成
                    </p>
                  </div>
                </div>
              )}

              {/* Weather Timeline - Enhanced */}
              {result.metadata.weather_timeline && (
                <div className="bg-gradient-to-br from-slate-50 via-gray-50 to-zinc-50 dark:from-slate-900/50 dark:via-gray-900/50 dark:to-zinc-900/50 border border-slate-200 dark:border-slate-700 rounded-xl overflow-hidden shadow-lg">
                  <div className="bg-gradient-to-r from-slate-600 to-gray-600 p-4">
                    <div className="flex items-center space-x-3">
                      <div className="flex-shrink-0 w-8 h-8 bg-white/20 rounded-full flex items-center justify-center">
                        <TrendingUp className="w-4 h-4 text-white" />
                      </div>
                      <h4 className="text-lg font-bold text-white">🌦️ 詳細天気予報データ</h4>
                    </div>
                    <p className="text-sm text-slate-200 mt-1">コメント選択に使用した4時間分の予報データ</p>
                  </div>
                  <div className="p-6">
                    <WeatherTimeline timeline={result.metadata.weather_timeline} />
                  </div>
                </div>
              )}

              {/* Selected Comments - Enhanced */}
              {(result.metadata.selected_weather_comment || result.metadata.selected_advice_comment) && (
                <div className="bg-gradient-to-br from-purple-50 via-pink-50 to-rose-50 dark:from-purple-900/20 dark:via-pink-900/20 dark:to-rose-900/20 border border-purple-200 dark:border-purple-700 rounded-xl overflow-hidden shadow-lg">
                  <div className="bg-gradient-to-r from-purple-500 to-pink-500 p-4">
                    <div className="flex items-center space-x-3">
                      <div className="flex-shrink-0 w-8 h-8 bg-white/20 rounded-full flex items-center justify-center">
                        <Info className="w-4 h-4 text-white" />
                      </div>
                      <h4 className="text-lg font-bold text-white">💬 選択されたコメント</h4>
                    </div>
                    <p className="text-sm text-purple-100 mt-1">AI が分析して選択したコメント内容</p>
                  </div>
                  <div className="p-6 space-y-4">
                    {result.metadata.selected_weather_comment && (
                      <div className="bg-white/60 dark:bg-gray-800/60 rounded-lg p-4 backdrop-blur-sm">
                        <h5 className="text-sm font-bold text-purple-700 dark:text-purple-300 mb-2 flex items-center">
                          <Calendar className="w-4 h-4 mr-2" />
                          天気コメント
                        </h5>
                        <p className="text-purple-800 dark:text-purple-200 leading-relaxed">
                          {result.metadata.selected_weather_comment}
                        </p>
                      </div>
                    )}
                    {result.metadata.selected_advice_comment && (
                      <div className="bg-white/60 dark:bg-gray-800/60 rounded-lg p-4 backdrop-blur-sm">
                        <h5 className="text-sm font-bold text-purple-700 dark:text-purple-300 mb-2 flex items-center">
                          <CloudRain className="w-4 h-4 mr-2" />
                          アドバイスコメント
                        </h5>
                        <p className="text-purple-800 dark:text-purple-200 leading-relaxed">
                          {result.metadata.selected_advice_comment}
                        </p>
                      </div>
                    )}
                  </div>
                </div>
              )}
            </div>
          ) : (
            // Fallback weather display if no metadata
            result.weather && (
              <div className="p-6">
                <WeatherDataDisplay weather={result.weather} />
              </div>
            )
          )}
        </div>
      )}
    </div>
  );
};<|MERGE_RESOLUTION|>--- conflicted
+++ resolved
@@ -1,5 +1,4 @@
 import React, { useState, useCallback } from 'react';
-<<<<<<< HEAD
 import { 
   CheckCircle, 
   ChevronDown, 
@@ -13,11 +12,9 @@
   Calendar,
   TrendingUp,
   CloudRain,
-  Sun
+  Sun,
+  RotateCcw
 } from 'lucide-react';
-=======
-import { CheckCircle, ChevronDown, ChevronUp, Copy, Clock, Info, RotateCcw } from 'lucide-react';
->>>>>>> e58bbab8
 import type { WeatherMetadata } from '@mobile-comment-generator/shared';
 import { COPY_FEEDBACK_DURATION } from '@mobile-comment-generator/shared';
 import { WeatherDataDisplay } from './WeatherData';
@@ -110,22 +107,37 @@
             <div className="flex-shrink-0 w-10 h-10 bg-gradient-to-br from-green-400 to-emerald-500 rounded-full flex items-center justify-center shadow-lg">
               <CheckCircle className="w-5 h-5 text-white" />
             </div>
-<<<<<<< HEAD
             <div>
               <h3 className="font-bold text-gray-900 dark:text-white text-lg">{result.location}</h3>
               <p className="text-sm text-green-600 dark:text-green-400 font-medium">✨ 生成完了</p>
             </div>
           </div>
-          <button
-            onClick={onToggleExpanded}
-            className="group flex items-center space-x-2 px-4 py-2 bg-gradient-to-r from-blue-500 to-indigo-500 hover:from-blue-600 hover:to-indigo-600 text-white rounded-lg shadow-md transition-all duration-200 hover:shadow-lg hover:scale-105"
-          >
-            <span className="font-medium">詳細情報</span>
-            {isExpanded ? 
-              <ChevronUp className="w-4 h-4 transition-transform duration-200 group-hover:scale-110" /> : 
-              <ChevronDown className="w-4 h-4 transition-transform duration-200 group-hover:scale-110" />
-            }
-          </button>
+          <div className="flex items-center space-x-2">
+            {onRegenerate && (
+              <button
+                onClick={onRegenerate}
+                disabled={isRegenerating}
+                className={`group flex items-center space-x-2 px-3 py-2 rounded-lg shadow-md transition-all duration-200 transform hover:scale-105 ${
+                  isRegenerating
+                    ? 'bg-gray-200 text-gray-500 cursor-not-allowed'
+                    : 'bg-gradient-to-r from-orange-400 to-amber-500 hover:from-orange-500 hover:to-amber-600 text-white hover:shadow-lg'
+                }`}
+              >
+                <RotateCcw className={`w-3 h-3 ${isRegenerating ? 'animate-spin' : 'group-hover:rotate-180 transition-transform duration-300'}`} />
+                <span className="text-xs font-medium">{isRegenerating ? '再生成中...' : '再生成'}</span>
+              </button>
+            )}
+            <button
+              onClick={onToggleExpanded}
+              className="group flex items-center space-x-2 px-4 py-2 bg-gradient-to-r from-blue-500 to-indigo-500 hover:from-blue-600 hover:to-indigo-600 text-white rounded-lg shadow-md transition-all duration-200 hover:shadow-lg hover:scale-105"
+            >
+              <span className="font-medium">詳細情報</span>
+              {isExpanded ? 
+                <ChevronUp className="w-4 h-4 transition-transform duration-200 group-hover:scale-110" /> : 
+                <ChevronDown className="w-4 h-4 transition-transform duration-200 group-hover:scale-110" />
+              }
+            </button>
+          </div>
         </div>
         
         {/* Comments */}
@@ -161,31 +173,6 @@
             <p className="text-emerald-900 dark:text-emerald-100 leading-relaxed">
               {result.comment}
             </p>
-=======
-            <div className="flex items-center space-x-2">
-              {onRegenerate && (
-                <button
-                  onClick={onRegenerate}
-                  disabled={isRegenerating}
-                  className={`flex items-center space-x-1 px-2 py-1 rounded text-xs transition-colors ${
-                    isRegenerating
-                      ? 'bg-gray-200 text-gray-500 cursor-not-allowed'
-                      : 'bg-orange-100 dark:bg-orange-900/30 text-orange-700 dark:text-orange-300 hover:bg-orange-200 dark:hover:bg-orange-800/50'
-                  }`}
-                >
-                  <RotateCcw className={`w-3 h-3 ${isRegenerating ? 'animate-spin' : ''}`} />
-                  <span>{isRegenerating ? '再生成中...' : '再生成'}</span>
-                </button>
-              )}
-              <button
-                onClick={onToggleExpanded}
-                className="flex items-center space-x-1 text-sm text-blue-600 hover:text-blue-800 transition-colors"
-              >
-                <span>詳細情報</span>
-                {isExpanded ? <ChevronUp className="w-4 h-4" /> : <ChevronDown className="w-4 h-4" />}
-              </button>
-            </div>
->>>>>>> e58bbab8
           </div>
           
           {/* Advice Comment */}
