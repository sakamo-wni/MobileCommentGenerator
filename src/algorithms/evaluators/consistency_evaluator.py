--- conflicted
+++ resolved
@@ -4,12 +4,8 @@
 コメント間の一貫性と整合性を評価する
 """
 
-from typing import List, Dict, Optional
+from typing import List, Dict
 from src.algorithms.evaluators.base_evaluator import BaseEvaluator
-<<<<<<< HEAD
-from src.algorithms.evaluators.evaluator_config import EvaluatorConfig
-=======
->>>>>>> 4c0bf9cc
 from src.data.evaluation_criteria import EvaluationCriteria, CriterionScore, EvaluationContext
 from src.data.comment_pair import CommentPair
 from src.data.weather_data import WeatherForecast
@@ -20,23 +16,19 @@
     一貫性を評価するクラス
     """
     
-    def __init__(self, weight: float, config: Optional[EvaluatorConfig] = None,
-                 contradiction_patterns: Optional[List[Dict[str, List[str]]]] = None):
+    def __init__(self, weight: float, evaluation_mode: str = "relaxed", 
+                 enabled_checks: List[str] = None, contradiction_patterns: List[Dict[str, List[str]]] = None):
         """
         初期化
         
         Args:
             weight: この評価基準の重み
-            config: 評価器の設定
-            contradiction_patterns: 矛盾パターンのリスト（後方互換性のため）
+            evaluation_mode: 評価モード
+            enabled_checks: 有効化するチェック項目
+            contradiction_patterns: 矛盾パターンのリスト
         """
-        super().__init__(weight, config)
-        
-        # パターンパラメータが提供されている場合はそれを使用、そうでなければconfigから取得
-        if contradiction_patterns is not None:
-            self.contradiction_patterns = contradiction_patterns
-        else:
-            self.contradiction_patterns = self.config.contradiction_patterns
+        super().__init__(weight, evaluation_mode, enabled_checks)
+        self.contradiction_patterns = contradiction_patterns or []
     
     @property
     def criterion(self) -> EvaluationCriteria:
