"""統合コメント生成ノード - 選択と生成を1回のLLM呼び出しで実行

このノードは、コメントペアの選択と最終コメントの生成を
単一のLLM呼び出しで実行することで、パフォーマンスを向上させます。
"""

import json
import logging
from typing import Dict, List, Any, Optional, Union
from datetime import datetime

from src.data.comment_generation_state import CommentGenerationState
from src.data.comment_pair import CommentPair
from src.data.past_comment import PastComment, CommentType
from src.llm.llm_manager import LLMManager
from src.utils.weather_comment_validator import WeatherCommentValidator
from src.nodes.helpers.comment_safety import check_and_fix_weather_comment_safety
from src.nodes.helpers.ng_words import check_ng_words
from src.constants.content_constants import FORBIDDEN_PHRASES
from src.constants.weather_constants import TEMP, PRECIP, COMMENT

logger = logging.getLogger(__name__)


def unified_comment_generation_node(state: CommentGenerationState) -> CommentGenerationState:
    """選択と生成を1回のLLM呼び出しで実行する統合ノード"""
    logger.info("UnifiedCommentGenerationNode: 統合コメント生成を開始")
    
    try:
        # 入力データの検証
        weather_data = state.weather_data
        past_comments = state.past_comments
        location_name = state.location_name
        target_datetime = state.target_datetime or datetime.now()
        llm_provider = state.llm_provider or "openai"
        
        logger.debug(f"入力データ確認 - weather_data: {weather_data is not None}, past_comments: {past_comments is not None}")
        if past_comments:
            logger.debug(f"past_comments count: {len(past_comments)}")
        
        if not weather_data:
            raise ValueError("天気データが利用できません")
        if not past_comments:
            logger.error("過去コメントが空です。CSVファイルの読み込みに問題がある可能性があります。")
            raise ValueError("過去コメントが存在しません")
            
        # コメントをタイプ別に分離
        weather_comments = [c for c in past_comments if c.comment_type == CommentType.WEATHER_COMMENT]
        advice_comments = [c for c in past_comments if c.comment_type == CommentType.ADVICE]
        
        # 禁止フレーズを含むコメントをフィルタリング
        weather_comments = _filter_forbidden_phrases(weather_comments)
        advice_comments = _filter_forbidden_phrases(advice_comments)
        
        if not weather_comments or not advice_comments:
            raise ValueError("適切なコメントタイプが見つかりません")
            
        logger.info(f"天気コメント数: {len(weather_comments)}, アドバイスコメント数: {len(advice_comments)}")
        
        # LLMマネージャーの初期化
        from src.config.config import get_config
        config = get_config()
        llm_manager = LLMManager(provider=llm_provider, config=config)
        
        # 温度に応じたコメントのフィルタリング
        temperature = getattr(weather_data, 'temperature', 0)
        if temperature < TEMP.HEATSTROKE:
            # 熱中症閾値未満では熱中症関連のコメントを除外
            logger.info(f"温度が{temperature}°C（{TEMP.HEATSTROKE}°C未満）のため、熱中症関連コメントを除外")
            weather_comments = [c for c in weather_comments if "熱中症" not in c.comment_text]
            advice_comments = [c for c in advice_comments if "熱中症" not in c.comment_text]
        
        # 天気に応じたコメントのフィルタリング
        if hasattr(weather_data, 'weather_description') and '雨' in weather_data.weather_description:
            precipitation = getattr(weather_data, 'precipitation', 0)
            logger.info(f"雨の天気（降水量: {precipitation}mm）のため、適切なコメントを選択")
            
            # 降水量に応じて適切なコメントを選択
            original_weather_comments = weather_comments.copy()  # フィルタリング前のリストを保存
            
            if precipitation >= PRECIP.HEAVY:  # 大雨閾値以上
                logger.info("大雨のため、大雨・豪雨関連のコメントを優先")
                weather_comments = [c for c in original_weather_comments if c.weather_condition in ['大雨', '嵐', '雷']]
                if not weather_comments:  # 大雨コメントがない場合は通常の雨コメントも含める
                    weather_comments = [c for c in original_weather_comments if c.weather_condition in ['雨', '大雨', '嵐', '雷']]
            elif precipitation >= PRECIP.LIGHT_RAIN:  # 軽い雨閾値以上
                logger.info("通常の雨のため、雨関連のコメントを選択")
                weather_comments = [c for c in original_weather_comments if c.weather_condition in ['雨', '大雨', '雷']]
            else:  # 1mm未満は小雨
                logger.info("小雨のため、軽い雨のコメントも含めて選択")
                weather_comments = [c for c in original_weather_comments if c.weather_condition in ['雨', '曇り']]  # 曇りも含める（小雨の可能性）
            
            if not weather_comments:
                logger.warning("適切な雨関連のコメントが見つかりません。全コメントを使用します。")
                weather_comments = [c for c in past_comments if c.comment_type == CommentType.WEATHER_COMMENT]
                weather_comments = _filter_forbidden_phrases(weather_comments)
        
        # 連続雨判定
        is_continuous_rain = _check_continuous_rain(state)
        
        # 連続雨の場合、「にわか雨」を含むコメントをフィルタリング
        if is_continuous_rain:
            logger.info("連続雨を検出 - にわか雨表現を含むコメントをフィルタリング")
            
            # フィルタリング前のログ
            logger.info(f"フィルタリング前 - 天気コメント数: {len(weather_comments)}")
            logger.info(f"フィルタリング前 - アドバイスコメント数: {len(advice_comments)}")
            
            # アドバイスコメントの内容を確認
            logger.debug("フィルタリング前のアドバイスコメント:")
            for i, comment in enumerate(advice_comments[:COMMENT.CANDIDATE_LIMIT]):
                logger.debug(f"  {i}: {comment.comment_text}")
            
            weather_comments = _filter_shower_comments(weather_comments)
            advice_comments = _filter_mild_umbrella_comments(advice_comments)
            
            # フィルタリング後のログ
            logger.info(f"フィルタリング後 - 天気コメント数: {len(weather_comments)}")
            logger.info(f"フィルタリング後 - アドバイスコメント数: {len(advice_comments)}")
            
            # フィルタリング後のアドバイスコメントの内容を確認
            logger.debug("フィルタリング後のアドバイスコメント:")
            for i, comment in enumerate(advice_comments[:COMMENT.CANDIDATE_LIMIT]):
                logger.debug(f"  {i}: {comment.comment_text}")
        
        # 天気情報のフォーマット
        weather_info = _format_weather_info(weather_data, location_name, target_datetime)
        
        # 統合プロンプトの構築
        unified_prompt = _build_unified_prompt(
<<<<<<< HEAD
            weather_comments[:5],  # 上位5件に制限（パフォーマンス最適化）
            advice_comments[:5],   # 上位5件に制限（パフォーマンス最適化）
=======
            weather_comments[:COMMENT.CANDIDATE_LIMIT],  # 候補数を制限
            advice_comments[:COMMENT.CANDIDATE_LIMIT],   # 候補数を制限
>>>>>>> 75bd039b
            weather_info,
            weather_data,
            is_continuous_rain
        )
        
        # 1回のLLM呼び出しで選択と生成を実行
        response = llm_manager.generate(unified_prompt)
        
        # レスポンスの解析
        result = _parse_unified_response(response)
        
        # 選択されたコメントペアを取得
        weather_idx = result.get("weather_index", 0)
        advice_idx = result.get("advice_index", 0)
        
        selected_weather = weather_comments[weather_idx] if weather_idx < len(weather_comments) else weather_comments[0]
        selected_advice = advice_comments[advice_idx] if advice_idx < len(advice_comments) else advice_comments[0]
        
        # CommentPairの作成
        selected_pair = CommentPair(
            weather_comment=selected_weather,
            advice_comment=selected_advice,
            similarity_score=1.0,  # 統一モードでは常に最適として扱う
            selection_reason="統一モードによる自動選択"
        )
        
        # 生成されたコメントを取得
        generated_comment = result.get("generated_comment", "")
        
        # 常に選択されたコメントの結合を使用（LLMが創作しないように）
        weather_text = selected_weather.comment_text
        advice_text = selected_advice.comment_text
        
        # 安全性チェック
        weather_text, advice_text = check_and_fix_weather_comment_safety(
            weather_data, weather_text, advice_text, state
        )
        
        # 最終的なコメントは必ず選択されたコメントの結合
        generated_comment = f"{weather_text}　{advice_text}"
        
        # NGワードチェック
        ng_check = check_ng_words(generated_comment)
        if not ng_check["is_valid"]:
            logger.warning(f"NGワードが検出されました: {ng_check['found_words']}")
            # NGワードが含まれる場合は、選択されたペアのコメントを結合して使用
            generated_comment = f"{selected_weather.comment_text}　{selected_advice.comment_text}"
        
        # 状態の更新
        state.selected_pair = selected_pair
        state.generated_comment = generated_comment
        state.final_comment = generated_comment
        
        # メタデータの更新
        generation_metadata = state.generation_metadata or {}
        generation_metadata.update({
            "unified_generation": True,
            "selected_weather_index": weather_idx,
            "selected_advice_index": advice_idx,
            "selected_weather_comment": selected_weather.comment_text,
            "selected_advice_comment": selected_advice.comment_text,
            "llm_provider": llm_provider,
            "generation_method": "unified",
            "weather_comments_count": len(weather_comments),
            "advice_comments_count": len(advice_comments),
            "is_continuous_rain": is_continuous_rain
        })
        state.generation_metadata = generation_metadata
        
        logger.info(f"統合生成完了 - 天気: {selected_weather.comment_text}, アドバイス: {selected_advice.comment_text}")
        logger.info(f"最終コメント: {generated_comment}")
        
        return state
        
    except Exception as e:
        logger.error(f"統合コメント生成エラー: {str(e)}", exc_info=True)
        state.errors = state.errors or []
        state.errors.append(f"UnifiedCommentGenerationNode: {str(e)}")
        state.is_candidate_suitable = False
        return state


def _format_weather_info(weather_data: Any, 
                        location_name: str, 
                        target_datetime: datetime) -> str:
    """天気情報を文字列にフォーマット"""
    # WeatherForecastオブジェクトとdictの両方に対応
    if hasattr(weather_data, 'weather_description'):
        # WeatherForecastオブジェクトの場合
        weather_desc = weather_data.weather_description or '不明'
        temp = weather_data.temperature or 0
        humidity = weather_data.humidity or 0
        wind_speed = weather_data.wind_speed or 0
        precipitation = weather_data.precipitation if hasattr(weather_data, 'precipitation') else 0
    else:
        # dictの場合
        weather_desc = weather_data.get('weather_description', '不明')
        temp = weather_data.get('temperature', 0)
        humidity = weather_data.get('humidity', 0)
        wind_speed = weather_data.get('wind_speed', 0)
        precipitation = weather_data.get('precipitation', 0)
    
    result = (f"{location_name}の{target_datetime.strftime('%Y-%m-%d %H:%M')}の天気: "
              f"{weather_desc}、気温: {temp}°C、湿度: {humidity}%、風速: {wind_speed}m/s")
    
    # 降水量情報を追加（雨の場合のみ）
    if precipitation > 0:
        result += f"、降水量: {precipitation}mm"
    
    return result


def _build_unified_prompt(weather_comments: List[PastComment],
                         advice_comments: List[PastComment],
                         weather_info: str,
                         weather_data: Any,
                         is_continuous_rain: bool = False) -> str:
    """統合プロンプトの構築"""
    
    # 候補のフォーマット
    weather_candidates = "\n".join([
        f"{i}. {c.comment_text} (天気条件: {c.weather_condition or '不明'}, 使用回数: {getattr(c, 'usage_count', c.raw_data.get('count', 0))})"
        for i, c in enumerate(weather_comments)
    ])
    
    advice_candidates = "\n".join([
        f"{i}. {c.comment_text} (使用回数: {getattr(c, 'usage_count', c.raw_data.get('count', 0))})"
        for i, c in enumerate(advice_comments)
    ])
    
    prompt = f"""天気情報と候補から最適なコメントを選択してください。

【天気情報】{weather_info}

【天気コメント候補】
{weather_candidates}

【アドバイスコメント候補】
{advice_candidates}

【選択基準】
<<<<<<< HEAD
1. 天気条件との一致度（雨なら雨関連、晴れなら晴れ関連）
2. 降水量10mm以上→「傘が必須」、降水量1-10mm→「傘が活躍」
3. 重複回避（両方に「傘」「暑さ」など同じ話題はNG）
4. 使用回数が少ないもの優先

以下のJSON形式で回答：
=======
1. 天気条件との一致度（最優先）- 実際の天気と異なる内容のコメントは選択禁止
2. 降水量に応じた選択:
   - 降水量{str(PRECIP.HEAVY)}mm以上: 「傘が必須」「傘は必須」など強い表現を優先
   - 降水量{str(PRECIP.LIGHT_RAIN)}-{str(PRECIP.HEAVY)}mm: 「傘が活躍」「傘の用意」など通常の雨表現
   - 降水量{str(PRECIP.LIGHT)}-{str(PRECIP.LIGHT_RAIN)}mm: 「にわか雨」「軽い雨」など（連続雨でない場合のみ）
3. 使用回数が少ないものを優先
4. 組み合わせの自然さ
5. 重複・冗長性の回避:
   - 天気コメントとアドバイスコメントで同じ意味の内容を避ける
   - 例: 「傘が必須」（天気）と「傘があると安心」（アドバイス）は重複なので不可
   - 例: 「強い雨」（天気）と「雨脚が強い」（アドバイス）は重複なので不可

【制約】
- 最終コメントは{str(COMMENT.MAX_LENGTH)}文字以内
- 「　」で天気とアドバイスを区切る

必ず以下のJSON形式で回答してください：
>>>>>>> 75bd039b
{{
    "weather_index": 天気コメントのインデックス(0-4),
    "advice_index": アドバイスコメントのインデックス(0-4),
    "generated_comment": "選択したコメントを「　」で結合"
}}"""
    
    # 連続雨の場合の追加指示
    if is_continuous_rain:
        prompt += """

【重要な追加指示】
現在、4時間以上の連続した雨が予測されています。以下の点に特に注意してください：
- 「にわか雨」「一時的な雨」「急な雨」などの表現は避けてください
- 「傘があると安心」のような控えめな表現ではなく、「傘は必須」のような明確な表現を使用してください
- 雨が長時間続くことを前提としたコメントを生成してください"""
    
    return prompt


def _parse_unified_response(response: str) -> Dict[str, Any]:
    """統合レスポンスの解析"""
    try:
        # JSON部分を抽出
        json_start = response.find('{')
        json_end = response.rfind('}') + 1
        
        if json_start >= 0 and json_end > json_start:
            json_str = response[json_start:json_end]
            result = json.loads(json_str)
            
            # 必須フィールドの確認
            if all(key in result for key in ["weather_index", "advice_index"]):
                return result
                
    except json.JSONDecodeError as e:
        logger.error(f"JSONパースエラー: {e}")
    except Exception as e:
        logger.error(f"レスポンス解析エラー: {e}")
    
    # フォールバック
    logger.warning("統合レスポンスの解析に失敗。デフォルト値を使用")
    return {
        "weather_index": 0,
        "advice_index": 0,
        "generated_comment": ""
    }


def _check_continuous_rain(state: CommentGenerationState) -> bool:
    """連続雨かどうかを判定"""
    if not state or not hasattr(state, 'generation_metadata') or not state.generation_metadata:
        return False
        
    period_forecasts = state.generation_metadata.get('period_forecasts', [])
    if not period_forecasts:
        return False
    
    # 天気が「雨」または降水量が0.1mm以上の時間をカウント
    rain_hours = 0
    for f in period_forecasts:
        if hasattr(f, 'weather') and '雨' in f.weather:
            rain_hours += 1
        elif hasattr(f, 'precipitation') and f.precipitation >= PRECIP.LIGHT:
            rain_hours += 1
    
    is_continuous_rain = rain_hours >= COMMENT.CONTINUOUS_RAIN_HOURS
    
    if is_continuous_rain:
        logger.info(f"連続雨を検出: {rain_hours}時間の雨")
        # デバッグ情報
        for f in period_forecasts:
            if hasattr(f, 'datetime') and hasattr(f, 'weather'):
                time_str = f.datetime.strftime('%H時')
                weather = f.weather
                precip = f.precipitation if hasattr(f, 'precipitation') else 0
                logger.debug(f"  {time_str}: {weather}, 降水量{precip}mm")
    
    return is_continuous_rain


def _filter_shower_comments(comments: List[PastComment]) -> List[PastComment]:
    """にわか雨表現を含むコメントをフィルタリング"""
    # 連続雨時に不適切な「一時的」「急な」「にわか」表現のみをフィルタリング
    temporary_rain_expressions = ["にわか雨", "ニワカ雨", "一時的な雨", "急な雨", "突然の雨"]
    
    filtered = []
    for comment in comments:
        if not any(expr in comment.comment_text for expr in temporary_rain_expressions):
            filtered.append(comment)
        else:
            logger.debug(f"連続雨のためフィルタリング: {comment.comment_text}")
    
    # フィルタリング後にコメントがなくなった場合は元のリストを返す
    if not filtered:
        logger.warning("すべてのコメントがフィルタリングされました。元のリストを使用します。")
        return comments
    
    return filtered


def _filter_mild_umbrella_comments(comments: List[PastComment]) -> List[PastComment]:
    """控えめな傘表現とにわか雨表現を含むコメントをフィルタリング"""
    # にわか雨が心配も含める
    mild_umbrella_expressions = ["傘があると安心", "傘がお守り", "念のため傘", "折りたたみ傘", "傘をお忘れなく", "にわか雨が心配", "にわか雨", "急な雨"]
    
    filtered = []
    for comment in comments:
        if not any(expr in comment.comment_text for expr in mild_umbrella_expressions):
            filtered.append(comment)
        else:
            logger.debug(f"連続雨のためフィルタリング: {comment.comment_text}")
    
    # フィルタリング後にコメントがなくなった場合は元のリストを返す
    if not filtered:
        logger.warning("すべてのアドバイスがフィルタリングされました。元のリストを使用します。")
        return comments
    
    return filtered


def _filter_forbidden_phrases(comments: List[PastComment]) -> List[PastComment]:
    """禁止フレーズを含むコメントをフィルタリング"""
    filtered = []
    for comment in comments:
        if not any(phrase in comment.comment_text for phrase in FORBIDDEN_PHRASES):
            filtered.append(comment)
        else:
            logger.debug(f"禁止フレーズのためフィルタリング: {comment.comment_text}")
    
    # フィルタリング後にコメントがなくなった場合は元のリストを返す
    if not filtered:
        logger.warning("すべてのコメントが禁止フレーズでフィルタリングされました。元のリストを使用します。")
        return comments
    
    return filtered<|MERGE_RESOLUTION|>--- conflicted
+++ resolved
@@ -127,14 +127,11 @@
         weather_info = _format_weather_info(weather_data, location_name, target_datetime)
         
         # 統合プロンプトの構築
+        # パフォーマンス最適化のため候補数を5に制限
+        OPTIMIZED_CANDIDATE_LIMIT = 5
         unified_prompt = _build_unified_prompt(
-<<<<<<< HEAD
-            weather_comments[:5],  # 上位5件に制限（パフォーマンス最適化）
-            advice_comments[:5],   # 上位5件に制限（パフォーマンス最適化）
-=======
-            weather_comments[:COMMENT.CANDIDATE_LIMIT],  # 候補数を制限
-            advice_comments[:COMMENT.CANDIDATE_LIMIT],   # 候補数を制限
->>>>>>> 75bd039b
+            weather_comments[:OPTIMIZED_CANDIDATE_LIMIT],  # 上位5件に制限（パフォーマンス最適化）
+            advice_comments[:OPTIMIZED_CANDIDATE_LIMIT],   # 上位5件に制限（パフォーマンス最適化）
             weather_info,
             weather_data,
             is_continuous_rain
@@ -276,14 +273,6 @@
 {advice_candidates}
 
 【選択基準】
-<<<<<<< HEAD
-1. 天気条件との一致度（雨なら雨関連、晴れなら晴れ関連）
-2. 降水量10mm以上→「傘が必須」、降水量1-10mm→「傘が活躍」
-3. 重複回避（両方に「傘」「暑さ」など同じ話題はNG）
-4. 使用回数が少ないもの優先
-
-以下のJSON形式で回答：
-=======
 1. 天気条件との一致度（最優先）- 実際の天気と異なる内容のコメントは選択禁止
 2. 降水量に応じた選択:
    - 降水量{str(PRECIP.HEAVY)}mm以上: 「傘が必須」「傘は必須」など強い表現を優先
@@ -301,7 +290,6 @@
 - 「　」で天気とアドバイスを区切る
 
 必ず以下のJSON形式で回答してください：
->>>>>>> 75bd039b
 {{
     "weather_index": 天気コメントのインデックス(0-4),
     "advice_index": アドバイスコメントのインデックス(0-4),
