"""
天気コメント生成ワークフローのテスト
"""

import pytest
from unittest.mock import patch, MagicMock
from datetime import datetime

from src.workflows.comment_generation_workflow import (
    create_comment_generation_workflow,
    run_comment_generation,
    should_retry,
)
from src.data.comment_generation_state import CommentGenerationState


class TestCommentGenerationWorkflow:
    """ワークフローのテストスイート"""

    def test_workflow_creation(self):
        """ワークフローが正しく構築されることを確認"""
        workflow = create_comment_generation_workflow()
        assert workflow is not None
        # LangGraphのコンパイル済みグラフであることを確認
        assert hasattr(workflow, "invoke")

    def test_should_retry_logic(self):
        """リトライロジックのテスト"""
        # リトライ不要のケース
        state = {"retry_count": 0, "validation_result": {"is_valid": True}}
        assert should_retry(state) == "continue"

        # リトライ必要のケース
        state = {"retry_count": 2, "validation_result": {"is_valid": False}}
        assert should_retry(state) == "retry"

        # リトライ上限に達したケース
        state = {"retry_count": 5, "validation_result": {"is_valid": False}}
        assert should_retry(state) == "continue"

    @patch("src.workflows.comment_generation_workflow.fetch_weather_forecast_node")
    @patch("src.workflows.comment_generation_workflow.retrieve_past_comments_node")
    @patch("src.workflows.comment_generation_workflow.select_comment_pair_node")
    @patch("src.workflows.comment_generation_workflow.generate_comment_node")
    def test_run_comment_generation_success(self, mock_generate, mock_select, mock_retrieve, mock_fetch):
        """正常系のワークフロー実行テスト"""
<<<<<<< HEAD
        # モックの設定
        mock_fetch.return_value = {
            "weather_data": {"weather_condition": "晴れ", "temperature": 20.0}
        }
        mock_retrieve.return_value = {
            "past_comments": [{"text": "爽やかな朝です", "type": "weather_comment"}]
        }
        mock_select.return_value = {
            "selected_pair": {"weather_comment": "爽やかな朝です", "advice": "日焼け対策を"}
        }
        mock_generate.return_value = {"final_comment": "気持ちいい朝ですね"}
=======
        from src.data.comment_generation_state import CommentGenerationState
        from src.data.weather_data import WeatherForecast
        from src.data.past_comment import PastComment, PastCommentCollection, CommentType
        from src.data.comment_pair import CommentPair
        from datetime import datetime
        
        # モックの設定 - CommentGenerationStateオブジェクトを返すように
        def mock_fetch_side_effect(state):
            from src.data.weather_data import WeatherCondition, WindDirection
            state.weather_data = WeatherForecast(
                location="東京",
                datetime=datetime.now(),
                temperature=20.0,
                weather_code="100",
                weather_condition=WeatherCondition.CLEAR,
                weather_description="晴れ",
                precipitation=0.0,
                humidity=50.0,
                wind_speed=5.0,
                wind_direction=WindDirection.N,
                wind_direction_degrees=0
            )
            return state
            
        def mock_retrieve_side_effect(state):
            state.past_comments = PastCommentCollection(
                comments=[
                    PastComment(
                        location="東京",
                        datetime=datetime.now(),
                        weather_condition="晴れ",
                        comment_text="爽やかな朝です",
                        comment_type=CommentType.WEATHER_COMMENT,
                        temperature=20.0
                    )
                ]
            )
            return state
            
        def mock_generate_side_effect(state):
            state.generated_comment = "気持ちいい朝ですね　日差しが強いので帽子をかぶりましょう"
            return state
        
        def mock_select_side_effect(state):
            state.selected_pair = CommentPair(
                weather_comment=PastComment(
                    location="東京",
                    datetime=datetime.now(),
                    weather_condition="晴れ",
                    comment_text="爽やかな朝です",
                    comment_type=CommentType.WEATHER_COMMENT,
                    temperature=20.0
                ),
                advice_comment=PastComment(
                    location="東京",
                    datetime=datetime.now(),
                    weather_condition="晴れ",
                    comment_text="紫外線対策を忘れずに",
                    comment_type=CommentType.ADVICE,
                    temperature=20.0
                ),
                similarity_score=0.9,
                selection_reason="天気条件が一致"
            )
            return state
            
        mock_fetch.side_effect = mock_fetch_side_effect
        mock_retrieve.side_effect = mock_retrieve_side_effect
        mock_select.side_effect = mock_select_side_effect
        mock_generate.side_effect = mock_generate_side_effect
>>>>>>> 1950189f

        # 実行
        result = run_comment_generation(location_name="東京", llm_provider="openai")

        # アサーション
        assert result["success"] is True
        assert result["final_comment"] is not None
        assert "generation_metadata" in result

    def test_run_comment_generation_missing_location(self):
        """地点名が指定されていない場合のテスト"""
        result = run_comment_generation(location_name="", llm_provider="openai")

        assert result["success"] is False
        assert result["error"] is not None
        assert result["final_comment"] is None

    @patch("src.workflows.comment_generation_workflow.create_comment_generation_workflow")
    def test_run_comment_generation_workflow_error(self, mock_create):
        """ワークフロー実行中のエラーハンドリング"""
        # ワークフローがエラーを投げるように設定
        mock_workflow = MagicMock()
        mock_workflow.invoke.side_effect = Exception("ワークフローエラー")
        mock_create.return_value = mock_workflow

        result = run_comment_generation(location_name="東京", llm_provider="openai")

        assert result["success"] is False
        assert "ワークフローエラー" in result["error"]
        assert result["final_comment"] is None

    def test_workflow_with_retry_loop(self):
        """リトライループを含むワークフローのテスト"""
        workflow = create_comment_generation_workflow()

        # 初期状態（モックノードでリトライをシミュレート）
        initial_state = {
            "location_name": "東京",
            "target_datetime": datetime.now(),
            "llm_provider": "openai",
            "retry_count": 0,
        }

        # 実行（モックノードがリトライを2回発生させる）
        result = workflow.invoke(initial_state)

        # リトライが発生したことを確認
        assert result.get("retry_count", 0) >= 2
        assert result.get("validation_result", {}).get("is_valid") is True


class TestWorkflowIntegration:
    """ワークフロー統合テスト"""

    @pytest.mark.integration
    def test_end_to_end_workflow(self):
        """エンドツーエンドのワークフローテスト（モックノード使用）"""
        result = run_comment_generation(
            location_name="稚内", target_datetime=datetime.now(), llm_provider="openai"
        )

        # 基本的な結果の確認
        assert result is not None
        assert isinstance(result, dict)

        # メタデータの確認
        if result.get("success"):
            metadata = result.get("generation_metadata", {})
            assert metadata.get("location") == "稚内"
            assert metadata.get("llm_provider") == "openai"
            assert "execution_time_ms" in metadata
            assert "retry_count" in metadata

    @pytest.mark.integration
    def test_workflow_performance(self):
        """ワークフローのパフォーマンステスト"""
        import time

        start_time = time.time()
        result = run_comment_generation(location_name="東京", llm_provider="openai")
        execution_time = time.time() - start_time

        # 30秒以内に完了することを確認
        assert execution_time < 30.0

        # 実行時間がメタデータに記録されていることを確認
        if result.get("success"):
            assert result.get("execution_time_ms", 0) > 0


if __name__ == "__main__":
    pytest.main([__file__, "-v"])<|MERGE_RESOLUTION|>--- conflicted
+++ resolved
@@ -44,19 +44,6 @@
     @patch("src.workflows.comment_generation_workflow.generate_comment_node")
     def test_run_comment_generation_success(self, mock_generate, mock_select, mock_retrieve, mock_fetch):
         """正常系のワークフロー実行テスト"""
-<<<<<<< HEAD
-        # モックの設定
-        mock_fetch.return_value = {
-            "weather_data": {"weather_condition": "晴れ", "temperature": 20.0}
-        }
-        mock_retrieve.return_value = {
-            "past_comments": [{"text": "爽やかな朝です", "type": "weather_comment"}]
-        }
-        mock_select.return_value = {
-            "selected_pair": {"weather_comment": "爽やかな朝です", "advice": "日焼け対策を"}
-        }
-        mock_generate.return_value = {"final_comment": "気持ちいい朝ですね"}
-=======
         from src.data.comment_generation_state import CommentGenerationState
         from src.data.weather_data import WeatherForecast
         from src.data.past_comment import PastComment, PastCommentCollection, CommentType
@@ -127,7 +114,6 @@
         mock_retrieve.side_effect = mock_retrieve_side_effect
         mock_select.side_effect = mock_select_side_effect
         mock_generate.side_effect = mock_generate_side_effect
->>>>>>> 1950189f
 
         # 実行
         result = run_comment_generation(location_name="東京", llm_provider="openai")
